// Copyright (c) 2017-present Mattermost, Inc. All Rights Reserved.
// See License.txt for license information.

package app

import (
	"bytes"
	"crypto/sha256"
	"encoding/base64"
	"fmt"
	"io/ioutil"
	"net/http"
	"net/http/httptest"
	"os"
	"path/filepath"
	"testing"

	"github.com/gorilla/mux"
	"github.com/mattermost/mattermost-server/model"
	"github.com/mattermost/mattermost-server/plugin"
	"github.com/mattermost/mattermost-server/utils/fileutils"
	"github.com/stretchr/testify/assert"
	"github.com/stretchr/testify/require"
)

func getHashedKey(key string) string {
	hash := sha256.New()
	hash.Write([]byte(key))
	return base64.StdEncoding.EncodeToString(hash.Sum(nil))
}

func TestPluginKeyValueStore(t *testing.T) {
	th := Setup(t).InitBasic()
	defer th.TearDown()

	pluginId := "testpluginid"

	defer func() {
		assert.Nil(t, th.App.DeletePluginKey(pluginId, "key"))
		assert.Nil(t, th.App.DeletePluginKey(pluginId, "key2"))
		assert.Nil(t, th.App.DeletePluginKey(pluginId, "key3"))
		assert.Nil(t, th.App.DeletePluginKey(pluginId, "key4"))
	}()

	assert.Nil(t, th.App.SetPluginKey(pluginId, "key", []byte("test")))
	ret, err := th.App.GetPluginKey(pluginId, "key")
	assert.Nil(t, err)
	assert.Equal(t, []byte("test"), ret)

	// Test inserting over existing entries
	assert.Nil(t, th.App.SetPluginKey(pluginId, "key", []byte("test2")))
	ret, err = th.App.GetPluginKey(pluginId, "key")
	assert.Nil(t, err)
	assert.Equal(t, []byte("test2"), ret)

	// Test getting non-existent key
	ret, err = th.App.GetPluginKey(pluginId, "notakey")
	assert.Nil(t, err)
	assert.Nil(t, ret)

	// Test deleting non-existent keys.
	assert.Nil(t, th.App.DeletePluginKey(pluginId, "notrealkey"))

	// Verify behaviour for the old approach that involved storing the hashed keys.
	hashedKey2 := getHashedKey("key2")
	kv := &model.PluginKeyValue{
		PluginId: pluginId,
		Key:      hashedKey2,
		Value:    []byte("test"),
		ExpireAt: 0,
	}

	_, err = th.App.Srv.Store.Plugin().SaveOrUpdate(kv)
	assert.Nil(t, err)

	// Test fetch by keyname (this key does not exist but hashed key will be used for lookup)
	ret, err = th.App.GetPluginKey(pluginId, "key2")
	assert.Nil(t, err)
	assert.Equal(t, kv.Value, ret)

	// Test fetch by hashed keyname
	ret, err = th.App.GetPluginKey(pluginId, hashedKey2)
	assert.Nil(t, err)
	assert.Equal(t, kv.Value, ret)

	// Test ListKeys
	assert.Nil(t, th.App.SetPluginKey(pluginId, "key3", []byte("test3")))
	assert.Nil(t, th.App.SetPluginKey(pluginId, "key4", []byte("test4")))

	list, err := th.App.ListPluginKeys(pluginId, 0, 1)
	assert.Nil(t, err)
	assert.Equal(t, []string{"key"}, list)

	list, err = th.App.ListPluginKeys(pluginId, 1, 1)
	assert.Nil(t, err)
	assert.Equal(t, []string{"key3"}, list)

	list, err = th.App.ListPluginKeys(pluginId, 0, 4)
	assert.Nil(t, err)
	assert.Equal(t, []string{"key", "key3", "key4", hashedKey2}, list)

	list, err = th.App.ListPluginKeys(pluginId, 0, 2)
	assert.Nil(t, err)
	assert.Equal(t, []string{"key", "key3"}, list)

	list, err = th.App.ListPluginKeys(pluginId, 1, 2)
	assert.Nil(t, err)
	assert.Equal(t, []string{"key4", hashedKey2}, list)

	list, err = th.App.ListPluginKeys(pluginId, 2, 2)
	assert.Nil(t, err)
	assert.Equal(t, []string{}, list)

	// List Keys bad input
	list, err = th.App.ListPluginKeys(pluginId, 0, 0)
	assert.Nil(t, err)
	assert.Equal(t, []string{"key", "key3", "key4", hashedKey2}, list)

	list, err = th.App.ListPluginKeys(pluginId, 0, -1)
	assert.Nil(t, err)
	assert.Equal(t, []string{"key", "key3", "key4", hashedKey2}, list)

	list, err = th.App.ListPluginKeys(pluginId, -1, 1)
	assert.Nil(t, err)
	assert.Equal(t, []string{"key"}, list)

	list, err = th.App.ListPluginKeys(pluginId, -1, 0)
	assert.Nil(t, err)
	assert.Equal(t, []string{"key", "key3", "key4", hashedKey2}, list)
}

func TestPluginKeyValueStoreCompareAndSet(t *testing.T) {
	th := Setup(t).InitBasic()
	defer th.TearDown()

	pluginId := "testpluginid"

	defer func() {
		assert.Nil(t, th.App.DeletePluginKey(pluginId, "key"))
	}()

	// Set using Set api for key2
	assert.Nil(t, th.App.SetPluginKey(pluginId, "key2", []byte("test")))
	ret, err := th.App.GetPluginKey(pluginId, "key2")
	assert.Nil(t, err)
	assert.Equal(t, []byte("test"), ret)

	// Attempt to insert value for key2
	updated, err := th.App.CompareAndSetPluginKey(pluginId, "key2", nil, []byte("test2"))
	assert.Nil(t, err)
	assert.False(t, updated)
	ret, err = th.App.GetPluginKey(pluginId, "key2")
	assert.Nil(t, err)
	assert.Equal(t, []byte("test"), ret)

	// Insert new value for key
	updated, err = th.App.CompareAndSetPluginKey(pluginId, "key", nil, []byte("test"))
	assert.Nil(t, err)
	assert.True(t, updated)
	ret, err = th.App.GetPluginKey(pluginId, "key")
	assert.Nil(t, err)
	assert.Equal(t, []byte("test"), ret)

	// Should fail to insert again
	updated, err = th.App.CompareAndSetPluginKey(pluginId, "key", nil, []byte("test3"))
	assert.Nil(t, err)
	assert.False(t, updated)
	ret, err = th.App.GetPluginKey(pluginId, "key")
	assert.Nil(t, err)
	assert.Equal(t, []byte("test"), ret)

	// Test updating using incorrect old value
	updated, err = th.App.CompareAndSetPluginKey(pluginId, "key", []byte("oldvalue"), []byte("test3"))
	assert.Nil(t, err)
	assert.False(t, updated)
	ret, err = th.App.GetPluginKey(pluginId, "key")
	assert.Nil(t, err)
	assert.Equal(t, []byte("test"), ret)

	// Test updating using correct old value
	updated, err = th.App.CompareAndSetPluginKey(pluginId, "key", []byte("test"), []byte("test2"))
	assert.Nil(t, err)
	assert.True(t, updated)
	ret, err = th.App.GetPluginKey(pluginId, "key")
	assert.Nil(t, err)
	assert.Equal(t, []byte("test2"), ret)
}

func TestServePluginRequest(t *testing.T) {
	th := Setup(t).InitBasic()
	defer th.TearDown()

	th.App.UpdateConfig(func(cfg *model.Config) { *cfg.PluginSettings.Enable = false })

	w := httptest.NewRecorder()
	r := httptest.NewRequest("GET", "/plugins/foo/bar", nil)
	th.App.ServePluginRequest(w, r)
	assert.Equal(t, http.StatusNotImplemented, w.Result().StatusCode)
}

func TestPrivateServePluginRequest(t *testing.T) {
	th := Setup(t).InitBasic()
	defer th.TearDown()

	testCases := []struct {
		Description string
		ConfigFunc  func(cfg *model.Config)
		URL         string
		ExpectedURL string
	}{
		{
			"no subpath",
			func(cfg *model.Config) {},
			"/plugins/id/endpoint",
			"/endpoint",
		},
		{
			"subpath",
			func(cfg *model.Config) { *cfg.ServiceSettings.SiteURL += "/subpath" },
			"/subpath/plugins/id/endpoint",
			"/endpoint",
		},
	}

	for _, testCase := range testCases {
		t.Run(testCase.Description, func(t *testing.T) {
			th.App.UpdateConfig(testCase.ConfigFunc)
			expectedBody := []byte("body")
			request := httptest.NewRequest(http.MethodGet, testCase.URL, bytes.NewReader(expectedBody))
			recorder := httptest.NewRecorder()

			handler := func(context *plugin.Context, w http.ResponseWriter, r *http.Request) {
				assert.Equal(t, testCase.ExpectedURL, r.URL.Path)

				body, _ := ioutil.ReadAll(r.Body)
				assert.Equal(t, expectedBody, body)
			}

			request = mux.SetURLVars(request, map[string]string{"plugin_id": "id"})

			th.App.servePluginRequest(recorder, request, handler)
		})
	}

}

func TestHandlePluginRequest(t *testing.T) {
	th := Setup(t).InitBasic()
	defer th.TearDown()

	th.App.UpdateConfig(func(cfg *model.Config) {
		*cfg.PluginSettings.Enable = false
		*cfg.ServiceSettings.EnableUserAccessTokens = true
	})

	token, err := th.App.CreateUserAccessToken(&model.UserAccessToken{
		UserId: th.BasicUser.Id,
	})
	require.Nil(t, err)

	var assertions func(*http.Request)
	router := mux.NewRouter()
	router.HandleFunc("/plugins/{plugin_id:[A-Za-z0-9\\_\\-\\.]+}/{anything:.*}", func(_ http.ResponseWriter, r *http.Request) {
		th.App.servePluginRequest(nil, r, func(_ *plugin.Context, _ http.ResponseWriter, r *http.Request) {
			assertions(r)
		})
	})

	r := httptest.NewRequest("GET", "/plugins/foo/bar", nil)
	r.Header.Add("Authorization", "Bearer "+token.Token)
	assertions = func(r *http.Request) {
		assert.Equal(t, "/bar", r.URL.Path)
		assert.Equal(t, th.BasicUser.Id, r.Header.Get("Mattermost-User-Id"))
	}
	router.ServeHTTP(nil, r)

	r = httptest.NewRequest("GET", "/plugins/foo/bar?a=b&access_token="+token.Token+"&c=d", nil)
	assertions = func(r *http.Request) {
		assert.Equal(t, "/bar", r.URL.Path)
		assert.Equal(t, "a=b&c=d", r.URL.RawQuery)
		assert.Equal(t, th.BasicUser.Id, r.Header.Get("Mattermost-User-Id"))
	}
	router.ServeHTTP(nil, r)

	r = httptest.NewRequest("GET", "/plugins/foo/bar?a=b&access_token=asdf&c=d", nil)
	assertions = func(r *http.Request) {
		assert.Equal(t, "/bar", r.URL.Path)
		assert.Equal(t, "a=b&c=d", r.URL.RawQuery)
		assert.Empty(t, r.Header.Get("Mattermost-User-Id"))
	}
	router.ServeHTTP(nil, r)
}

func TestGetPluginStatusesDisabled(t *testing.T) {
	th := Setup(t).InitBasic()
	defer th.TearDown()

	th.App.UpdateConfig(func(cfg *model.Config) {
		*cfg.PluginSettings.Enable = false
	})

	_, err := th.App.GetPluginStatuses()
	require.NotNil(t, err)
	require.EqualError(t, err, "GetPluginStatuses: Plugins have been disabled. Please check your logs for details., ")
}

func TestGetPluginStatuses(t *testing.T) {
	th := Setup(t).InitBasic()
	defer th.TearDown()

	th.App.UpdateConfig(func(cfg *model.Config) {
		*cfg.PluginSettings.Enable = true
	})

	pluginStatuses, err := th.App.GetPluginStatuses()
	require.Nil(t, err)
	require.NotNil(t, pluginStatuses)
}

func TestPluginSync(t *testing.T) {
	th := Setup(t).InitBasic()
	defer th.TearDown()

	testCases := []struct {
		Description string
		ConfigFunc  func(cfg *model.Config)
	}{
		{
			"local",
			func(cfg *model.Config) {
				cfg.FileSettings.DriverName = model.NewString(model.IMAGE_DRIVER_LOCAL)
			},
		},
		{
			"s3",
			func(cfg *model.Config) {
				s3Host := os.Getenv("CI_MINIO_HOST")
				if s3Host == "" {
					s3Host = "localhost"
				}

				s3Port := os.Getenv("CI_MINIO_PORT")
				if s3Port == "" {
					s3Port = "9001"
				}

				s3Endpoint := fmt.Sprintf("%s:%s", s3Host, s3Port)
				cfg.FileSettings.DriverName = model.NewString(model.IMAGE_DRIVER_S3)
				cfg.FileSettings.AmazonS3AccessKeyId = model.NewString(model.MINIO_ACCESS_KEY)
				cfg.FileSettings.AmazonS3SecretAccessKey = model.NewString(model.MINIO_SECRET_KEY)
				cfg.FileSettings.AmazonS3Bucket = model.NewString(model.MINIO_BUCKET)
				cfg.FileSettings.AmazonS3Endpoint = model.NewString(s3Endpoint)
				cfg.FileSettings.AmazonS3Region = model.NewString("")
				cfg.FileSettings.AmazonS3SSL = model.NewBool(false)

			},
		},
	}

	for _, testCase := range testCases {
		t.Run(testCase.Description, func(t *testing.T) {
			os.MkdirAll("./test-plugins", os.ModePerm)
			defer os.RemoveAll("./test-plugins")

			th.App.UpdateConfig(func(cfg *model.Config) {
				*cfg.PluginSettings.Enable = true
				*cfg.PluginSettings.Directory = "./test-plugins"
				*cfg.PluginSettings.ClientDirectory = "./test-client-plugins"
			})
			th.App.UpdateConfig(testCase.ConfigFunc)

			env, err := plugin.NewEnvironment(th.App.NewPluginAPI, "./test-plugins", "./test-client-plugins", th.App.Log)
			require.NoError(t, err)
			th.App.SetPluginsEnvironment(env)

			// New bundle in the file store case
			path, _ := fileutils.FindDir("tests")
			fileReader, err := os.Open(filepath.Join(path, "testplugin.tar.gz"))
			require.NoError(t, err)
			defer fileReader.Close()

			_, appErr := th.App.WriteFile(fileReader, th.App.getBundleStorePath("testplugin"))
			checkNoError(t, appErr)

			appErr = th.App.SyncPlugins()
			checkNoError(t, appErr)

			// Check if installed
			pluginStatus, err := env.Statuses()
			require.Nil(t, err)
			require.True(t, len(pluginStatus) == 1)
			require.Equal(t, pluginStatus[0].PluginId, "testplugin")

			// Bundle removed from the file store case
			appErr = th.App.RemoveFile(th.App.getBundleStorePath("testplugin"))
			checkNoError(t, appErr)

			appErr = th.App.SyncPlugins()
			checkNoError(t, appErr)

			// Check if removed
			pluginStatus, err = env.Statuses()
			require.Nil(t, err)
			require.True(t, len(pluginStatus) == 0)
		})
	}
}

func TestPluginPublicKeys(t *testing.T) {
	th := Setup(t).InitBasic()
	defer th.TearDown()

	path, _ := fileutils.FindDir("tests")
<<<<<<< HEAD
	publicKeyFilename := "test-public-key.asc"
=======
	publicKeyFilename := "test-public-key.plugin.asc"
>>>>>>> f27cecf2
	publicKey, err := ioutil.ReadFile(filepath.Join(path, publicKeyFilename))
	require.Nil(t, err)

	th.App.AddPublicKey(filepath.Join(path, publicKeyFilename))
	file, err := th.App.GetPublicKey(publicKeyFilename)
	require.Nil(t, err)
	require.True(t, bytes.Equal(file, publicKey))
	_, err = th.App.GetPublicKey("wrong file name")
	require.NotNil(t, err)
<<<<<<< HEAD
	_, err = th.App.GetPublicKey("wrong-file-name.asc")
=======
	_, err = th.App.GetPublicKey("wrong-file-name.plugin.asc")
>>>>>>> f27cecf2
	require.NotNil(t, err)

	err = th.App.DeletePublicKey("wrong file name")
	require.NotNil(t, err)
<<<<<<< HEAD
	err = th.App.DeletePublicKey("wrong-file-name.asc")
=======
	err = th.App.DeletePublicKey("wrong-file-name.plugin.asc")
>>>>>>> f27cecf2
	require.Nil(t, err)

	err = th.App.DeletePublicKey(publicKeyFilename)
	require.Nil(t, err)
	_, err = th.App.GetPublicKey(publicKeyFilename)
	require.NotNil(t, err)
}<|MERGE_RESOLUTION|>--- conflicted
+++ resolved
@@ -411,11 +411,7 @@
 	defer th.TearDown()
 
 	path, _ := fileutils.FindDir("tests")
-<<<<<<< HEAD
-	publicKeyFilename := "test-public-key.asc"
-=======
 	publicKeyFilename := "test-public-key.plugin.asc"
->>>>>>> f27cecf2
 	publicKey, err := ioutil.ReadFile(filepath.Join(path, publicKeyFilename))
 	require.Nil(t, err)
 
@@ -425,20 +421,12 @@
 	require.True(t, bytes.Equal(file, publicKey))
 	_, err = th.App.GetPublicKey("wrong file name")
 	require.NotNil(t, err)
-<<<<<<< HEAD
-	_, err = th.App.GetPublicKey("wrong-file-name.asc")
-=======
 	_, err = th.App.GetPublicKey("wrong-file-name.plugin.asc")
->>>>>>> f27cecf2
 	require.NotNil(t, err)
 
 	err = th.App.DeletePublicKey("wrong file name")
 	require.NotNil(t, err)
-<<<<<<< HEAD
-	err = th.App.DeletePublicKey("wrong-file-name.asc")
-=======
 	err = th.App.DeletePublicKey("wrong-file-name.plugin.asc")
->>>>>>> f27cecf2
 	require.Nil(t, err)
 
 	err = th.App.DeletePublicKey(publicKeyFilename)
