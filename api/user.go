--- conflicted
+++ resolved
@@ -474,15 +474,11 @@
 	if user, err = authenticateUser(user, password, mfaToken); err != nil {
 		c.LogAuditWithUserId(user.Id, "failure")
 		//c.Err = model.NewLocAppError("login", "api.user.login.invalid_credentials", nil, err.Error())
-<<<<<<< HEAD
-		c.Err = model.NewLocAppError("login", "api.user.login.invalid_credentials", nil, "")
-=======
 		if err.Id == "api.user.login.not_verified.app_error" {
 			c.Err = err
 		} else {
 			c.Err = model.NewLocAppError("login", "api.user.login.invalid_credentials", nil, "")
 		}
->>>>>>> c3776059
 		return
 	}
 
